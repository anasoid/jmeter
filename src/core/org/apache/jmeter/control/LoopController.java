--- conflicted
+++ resolved
@@ -110,11 +110,6 @@
 				resetLoopCount();
 			}
 			return null;
-<<<<<<< HEAD
-		} else {
-			return doNext();
-=======
->>>>>>> 468f6f96
 		}
 		return next();
 	}
