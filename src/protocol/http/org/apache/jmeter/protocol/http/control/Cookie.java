--- conflicted
+++ resolved
@@ -23,7 +23,6 @@
 import org.apache.jmeter.config.ConfigElement;
 import org.apache.jmeter.testelement.AbstractTestElement;
 import org.apache.jmeter.testelement.property.BooleanProperty;
-import org.apache.jmeter.testelement.property.IntegerProperty;
 import org.apache.jmeter.testelement.property.LongProperty;
 import org.apache.jorphan.util.JOrphanUtils;
 
@@ -47,13 +46,7 @@
 
     private static String PATH_SPECIFIED = "Cookie.path_specified"; //$NON-NLS-1$
 
-<<<<<<< HEAD
-	private static String PATH = "Cookie.path";
-	
-	private static String PORT = "Cookie.port";
-=======
     private static String DOMAIN_SPECIFIED = "Cookie.domain_specified"; //$NON-NLS-1$
->>>>>>> 468f6f96
 
 	/**
 	 * create the coookie
@@ -176,16 +169,6 @@
 	 */
 	public synchronized void setPath(String path) {
 		setProperty(PATH, path);
-	}
-	
-	public void setPort(int port)
-	{
-		setProperty(new IntegerProperty(PORT,port));
-	}
-	
-	public int getPort()
-	{
-		return getProperty(PORT).getIntValue();
 	}
 
     public void setPathSpecified(boolean b) {
