/*
 * Licensed to the Apache Software Foundation (ASF) under one or more
 * contributor license agreements.  See the NOTICE file distributed with
 * this work for additional information regarding copyright ownership.
 * The ASF licenses this file to You under the Apache License, Version 2.0
 * (the "License"); you may not use this file except in compliance with
 * the License.  You may obtain a copy of the License at
 *
 *   http://www.apache.org/licenses/LICENSE-2.0
 *
 * Unless required by applicable law or agreed to in writing, software
 * distributed under the License is distributed on an "AS IS" BASIS,
 * WITHOUT WARRANTIES OR CONDITIONS OF ANY KIND, either express or implied.
 * See the License for the specific language governing permissions and
 * limitations under the License.
 * 
 */

package org.apache.jmeter.protocol.http.util.accesslog;

import java.io.Serializable;
import java.util.ArrayList;

<<<<<<< HEAD
import org.apache.jmeter.junit.JMeterTestCase;
=======
>>>>>>> 468f6f96
import org.apache.jmeter.testelement.TestElement;
import org.apache.jmeter.util.JMeterUtils;
import org.apache.oro.text.MalformedCachePatternException;
import org.apache.oro.text.regex.Pattern;
import org.apache.oro.text.regex.Perl5Compiler;

// For JUnit tests, @see TestLogFilter

/**
 * Description:<br>
 * <br>
 * LogFilter is a basic implementation of Filter interface. This implementation
 * will keep a record of the filtered strings to avoid repeating the process
 * unnecessarily.
 * <p>
 * The current implementation supports replacing the file extension. The reason
 * for supporting this is from first hand experience porting an existing website
 * to Tomcat + JSP. Later on we may want to provide the ability to replace the
 * whole filename. If the need materializes, we can add it later.
 * <p>
 * Example of how to use it is provided in the main method. An example is
 * provided below.
 * <p>
 * 
 * <pre>
 * testf = new LogFilter();
 * String[] incl = { &quot;hello.html&quot;, &quot;index.html&quot;, &quot;/index.jsp&quot; };
 * String[] thefiles = { &quot;/test/hello.jsp&quot;, &quot;/test/one/hello.html&quot;, &quot;hello.jsp&quot;, &quot;hello.htm&quot;, &quot;/test/open.jsp&quot;,
 * 		&quot;/test/open.html&quot;, &quot;/index.jsp&quot;, &quot;/index.jhtml&quot;, &quot;newindex.jsp&quot;, &quot;oldindex.jsp&quot;, &quot;oldindex1.jsp&quot;,
 * 		&quot;oldindex2.jsp&quot;, &quot;oldindex3.jsp&quot;, &quot;oldindex4.jsp&quot;, &quot;oldindex5.jsp&quot;, &quot;oldindex6.jsp&quot;, &quot;/test/index.htm&quot; };
 * testf.excludeFiles(incl);
 * System.out.println(&quot; ------------ exclude test -------------&quot;);
 * for (int idx = 0; idx &lt; thefiles.length; idx++) {
 * 	boolean fl = testf.isFiltered(thefiles[idx]);
 * 	String line = testf.filter(thefiles[idx]);
 * 	if (line != null) {
 * 		System.out.println(&quot;the file: &quot; + line);
 * 	}
 * }
 * </pre>
 * 
 * As a general note. Both isFiltered and filter() have to be called. Calling
 * either one will not produce the desired result. isFiltered(string) will tell
 * you if a string should be filtered. The second step is to filter the string,
 * which will return null if it is filtered and replace any part of the string
 * that should be replaced.
 * <p>
 * 
 * @version $Revision$ last updated $Date$ Created
 *          on: Jun 26, 2003<br>
 */

public class LogFilter implements Filter, Serializable {

	/** protected members used by class to filter * */
	protected boolean CHANGEEXT = false;

	protected String OLDEXT = null;

	protected String NEWEXT = null;

	protected String[] INCFILE = null;

	protected String[] EXCFILE = null;

	protected boolean FILEFILTER = false;

	protected boolean USEFILE = true;

	protected String[] INCPTRN = null;

	protected String[] EXCPTRN = null;

	protected boolean PTRNFILTER = false;

	protected ArrayList EXCPATTERNS = new ArrayList();

	protected ArrayList INCPATTERNS = new ArrayList();

	protected String NEWFILE = null;

	/**
	 * The default constructor is empty
	 */
	public LogFilter() {
		super();
	}

	/**
	 * The method will replace the file extension with the new one. You can
	 * either provide the extension without the period ".", or with. The method
	 * will check for period and add it if it isn't present.
	 * 
	 * @see org.apache.jmeter.protocol.http.util.accesslog.Filter#setReplaceExtension(java.lang.String,
	 *      java.lang.String)
	 */
	public void setReplaceExtension(String oldext, String newext) {
		if (oldext != null && newext != null) {
			this.CHANGEEXT = true;
			if (oldext.indexOf(".") < 0 && newext.indexOf(".") < 0) {
				this.OLDEXT = "." + oldext;
				this.NEWEXT = "." + newext;
			} else {
				this.OLDEXT = oldext;
				this.NEWEXT = newext;
			}
		}
	}

	/**
	 * Give the filter a list of files to include
	 * 
	 * @param filenames
	 * @see org.apache.jmeter.protocol.http.util.accesslog.Filter#includeFiles(java.lang.String[])
	 */
	public void includeFiles(String[] filenames) {
		if (filenames != null && filenames.length > 0) {
			INCFILE = filenames;
			this.FILEFILTER = true;
		}
	}

	/**
	 * Give the filter a list of files to exclude
	 * 
	 * @param filenames
	 * @see org.apache.jmeter.protocol.http.util.accesslog.Filter#excludeFiles(java.lang.String[])
	 */
	public void excludeFiles(String[] filenames) {
		if (filenames != null && filenames.length > 0) {
			EXCFILE = filenames;
			this.FILEFILTER = true;
		}
	}

	/**
	 * Give the filter a set of regular expressions to filter with for
	 * inclusion. This method hasn't been fully implemented and test yet. The
	 * implementation is not complete.
	 * 
	 * @param regexp
	 * @see org.apache.jmeter.protocol.http.util.accesslog.Filter#includePattern(String[])
	 */
	public void includePattern(String[] regexp) {
		if (regexp != null && regexp.length > 0) {
			INCPTRN = regexp;
			this.PTRNFILTER = true;
			// now we create the compiled pattern and
			// add it to the arraylist
			for (int idx = 0; idx < INCPTRN.length; idx++) {
				this.INCPATTERNS.add(this.createPattern(INCPTRN[idx]));
			}
		}
	}

	/**
	 * Give the filter a set of regular expressions to filter with for
	 * exclusion. This method hasn't been fully implemented and test yet. The
	 * implementation is not complete.
	 * 
	 * @param regexp
	 * 
	 * @see org.apache.jmeter.protocol.http.util.accesslog.Filter#excludePattern(String[])
	 */
	public void excludePattern(String[] regexp) {
		if (regexp != null && regexp.length > 0) {
			EXCPTRN = regexp;
			this.PTRNFILTER = true;
			// now we create the compiled pattern and
			// add it to the arraylist
			for (int idx = 0; idx < EXCPTRN.length; idx++) {
				this.EXCPATTERNS.add(this.createPattern(EXCPTRN[idx]));
			}
		}
	}

	/**
	 * In the case of log filtering the important thing is whether the log entry
	 * should be used. Therefore, the method will only return true if the entry
	 * should be used. Since the interface defines both inclusion and exclusion,
	 * that means by default inclusion filtering assumes all entries are
	 * excluded unless it matches. In the case of exlusion filtering, it assumes
	 * all entries are included unless it matches, which means it should be
	 * excluded.
	 * 
	 * @see org.apache.jmeter.protocol.http.util.accesslog.Filter#isFiltered(String, TestElement)
	 * @param path
	 * @return boolean
	 */
	public boolean isFiltered(String path,TestElement el) {
		// we do a quick check to see if any
		// filters are set. If not we just
		// return false to be efficient.
		if (this.FILEFILTER || this.PTRNFILTER || this.CHANGEEXT) {
			if (this.FILEFILTER) {
				return filterFile(path);
			} else if (this.PTRNFILTER) {
				return filterPattern(path);
			} else {
				return false;
			}
		} else {
			return false;
		}
	}

	/**
	 * Filter the file. The implementation performs the exclusion first before
	 * the inclusion. This means if a file name is in both string arrays, the
	 * exclusion will take priority. Depending on how users expect this to work,
	 * we may want to change the priority so that inclusion is performed first
	 * and exclusion second. Another possible alternative is to perform both
	 * inclusion and exclusion. Doing so would make the most sense if the method
	 * throws an exception and tells the user the same filename is in both the
	 * include and exclude array.
	 * 
	 * @param file
	 * @return boolean
	 */
	protected boolean filterFile(String file) {
		// double check this logic make sure it
		// makes sense
		if (this.EXCFILE != null) {
			return excFile(file);
		} else if (this.INCFILE != null) {
			return !incFile(file);
		}
		return false;
	}

	/**
	 * Method implements the logic for filtering file name inclusion. The method
	 * iterates through the array and uses indexOf. Once it finds a match, it
	 * won't bother with the rest of the filenames in the array.
	 * 
	 * @param text
	 * @return boolean include
	 */
	public boolean incFile(String text) {
		// inclusion filter assumes most of
		// the files are not wanted, therefore
		// usefile is set to false unless it
		// matches.
		this.USEFILE = false;
		for (int idx = 0; idx < this.INCFILE.length; idx++) {
			if (text.indexOf(this.INCFILE[idx]) > -1) {
				this.USEFILE = true;
				break;
			}
		}
		return this.USEFILE;
	}

	/**
	 * Method implements the logic for filtering file name exclusion. The method
	 * iterates through the array and uses indexOf. Once it finds a match, it
	 * won't bother with the rest of the filenames in the array.
	 * 
	 * @param text
	 * @return boolean exclude
	 */
	public boolean excFile(String text) {
		// exclusion filter assumes most of
		// the files are used, therefore
		// usefile is set to true, unless
		// it matches.
		this.USEFILE = true;
		boolean exc = false;
		for (int idx = 0; idx < this.EXCFILE.length; idx++) {
			if (text.indexOf(this.EXCFILE[idx]) > -1) {
				exc = true;
				this.USEFILE = false;
				break;
			}
		}
		return exc;
	}

	/**
	 * The current implemenation assumes the user has checked the regular
	 * expressions so that they don't cancel each other. The basic assumption is
	 * the method will return true if the text should be filtered. If not, it
	 * will return false, which means it should not be filtered.
	 * 
	 * @param text
	 * @return boolean
	 */
	protected boolean filterPattern(String text) {
		if (this.INCPTRN != null) {
			return !incPattern(text);
		} else if (this.EXCPTRN != null) {
			return excPattern(text);
		}
		return false;
	}

	/**
	 * By default, the method assumes the entry is not included, unless it
	 * matches. In that case, it will return true.
	 * 
	 * @param text
	 * @return true if text is included
	 */
	protected boolean incPattern(String text) {
		this.USEFILE = false;
		for (int idx = 0; idx < this.INCPATTERNS.size(); idx++) {
			if (JMeterUtils.getMatcher().contains(text, (Pattern) this.INCPATTERNS.get(idx))) {
				this.USEFILE = true;
				break;
			}
		}
		return this.USEFILE;
	}

	/**
	 * The method assumes by default the text is not excluded. If the text
	 * matches the pattern, it will then return true.
	 * 
	 * @param text
	 * @return true if text is excluded
	 */
	protected boolean excPattern(String text) {
		this.USEFILE = true;
		boolean exc = false;
		for (int idx = 0; idx < this.EXCPATTERNS.size(); idx++) {
			if (JMeterUtils.getMatcher().contains(text, (Pattern) this.EXCPATTERNS.get(idx))) {
				exc = true;
				this.USEFILE = false;
				break;
			}
		}
		return exc;
	}

	/**
	 * Method uses indexOf to replace the old extension with the new extesion.
	 * It might be good to use regular expression, but for now this is a simple
	 * method. The method isn't designed to replace multiple instances of the
	 * text, since that isn't how file extensions work. If the string contains
	 * more than one instance of the old extension, only the first instance will
	 * be replaced.
	 * 
	 * @param text
	 * @return boolean
	 */
	public boolean replaceExtension(String text) {
		int pt = text.indexOf(this.OLDEXT);
		if (pt > -1) {
			int extsize = this.OLDEXT.length();
			this.NEWFILE = text.substring(0, pt) + this.NEWEXT + text.substring(pt + extsize);
			return true;
		} else {
			return false;
		}
	}

	/**
	 * The current implementation checks the boolean if the text should be used
	 * or not. isFilter( string) has to be called first.
	 * 
	 * @see org.apache.jmeter.protocol.http.util.accesslog.Filter#filter(java.lang.String)
	 */
	public String filter(String text) {
		if (this.CHANGEEXT) {
			if (replaceExtension(text)) {
				return this.NEWFILE;
			} else {
				return text;
			}
		} else if (this.USEFILE) {
			return text;
		} else {
			return null;
		}
	}

	/**
	 * create a new pattern object from the string.
	 * 
	 * @param pattern
	 * @return Pattern
	 */
	public Pattern createPattern(String pattern) {
		try {
			return JMeterUtils.getPatternCache().getPattern(pattern,
					Perl5Compiler.READ_ONLY_MASK | Perl5Compiler.SINGLELINE_MASK);
		} catch (MalformedCachePatternException exception) {
			exception.printStackTrace();
			return null;
		}
	}

<<<<<<< HEAD
	// ///////////////////// Start of Test Code //////////////////////

	public static class Test extends JMeterTestCase {

		private static final String TESTSTR = "/test/helloworld.html";

		private static final String TESTSTROUT = "/test/helloworld.jsp";

		private static class TestData {
			private final String file;

			private final boolean exclfile;

			private final boolean inclfile;

			private final boolean exclpatt;

			private final boolean inclpatt;

			TestData(String f, boolean exf, boolean inf, boolean exp, boolean inp) {
				file = f;
				exclfile = exf;
				inclfile = inf;
				exclpatt = exp;
				inclpatt = inp;
			}
		}

		private static final String[] INCL = { "hello.html", "index.html", "/index.jsp" };

		private static final String[] PATTERNS = { "index", ".jtml" };

		private static final TestData[] TESTDATA = {
		// file exclf inclf exclp inclp
				new TestData("/test/hello.jsp", true, false, true, false),
				new TestData("/test/one/hello.html", false, true, true, false),
				new TestData("hello.jsp", true, false, true, false),
				new TestData("hello.htm", true, false, true, false),
				new TestData("/test/open.jsp", true, false, true, false),
				new TestData("/test/open.html", true, false, true, false),
				new TestData("/index.jsp", false, true, false, true),
				new TestData("/index.jhtml", true, false, false, true),
				new TestData("newindex.jsp", true, false, false, true),
				new TestData("oldindex.jsp", true, false, false, true),
				new TestData("oldindex1.jsp", true, false, false, true),
				new TestData("oldindex2.jsp", true, false, false, true),
				new TestData("oldindex3.jsp", true, false, false, true),
				new TestData("oldindex4.jsp", true, false, false, true),
				new TestData("oldindex5.jsp", true, false, false, true),
				new TestData("oldindex6.jsp", true, false, false, true),
				new TestData("/test/index.htm", true, false, false, true) };

		public void testConstruct() {
			new LogFilter();
		}

		private LogFilter testf;

		public void setUp() {
			testf = new LogFilter();
		}

		public void testReplaceExtension() {
			testf.setReplaceExtension("html", "jsp");
			testf.isFiltered(TESTSTR,null);// set the required variables
			assertEquals(TESTSTROUT, testf.filter(TESTSTR));
		}

		public void testExcludeFiles() {
			testf.excludeFiles(INCL);
			for (int idx = 0; idx < TESTDATA.length; idx++) {
				TestData td = TESTDATA[idx];
				String theFile = td.file;
				boolean expect = td.exclfile;

				testf.isFiltered(theFile,null);
				String line = testf.filter(theFile);
				if (line != null) {
					assertTrue("Expect to accept " + theFile, expect);
				} else {
					assertFalse("Expect to reject " + theFile, expect);
				}
			}
		}

		public void testIncludeFiles() {
			testf.includeFiles(INCL);
			for (int idx = 0; idx < TESTDATA.length; idx++) {
				TestData td = TESTDATA[idx];
				String theFile = td.file;
				boolean expect = td.inclfile;

				testf.isFiltered(theFile,null);
				String line = testf.filter(theFile);
				if (line != null) {
					assertTrue("Expect to accept " + theFile, expect);
				} else {
					assertFalse("Expect to reject " + theFile, expect);
				}
			}

		}

		public void testExcludePattern() {
			testf.excludePattern(PATTERNS);
			for (int idx = 0; idx < TESTDATA.length; idx++) {
				TestData td = TESTDATA[idx];
				String theFile = td.file;
				boolean expect = td.exclpatt;

				assertEquals(!expect, testf.isFiltered(theFile,null));
				String line = testf.filter(theFile);
				if (line != null) {
					assertTrue("Expect to accept " + theFile, expect);
				} else {
					assertFalse("Expect to reject " + theFile, expect);
				}
			}
		}

		public void testIncludePattern() {
			testf.includePattern(PATTERNS);
			for (int idx = 0; idx < TESTDATA.length; idx++) {
				TestData td = TESTDATA[idx];
				String theFile = td.file;
				boolean expect = td.inclpatt;

				assertEquals(!expect, testf.isFiltered(theFile,null));
				String line = testf.filter(theFile);
				if (line != null) {
					assertTrue("Expect to accept " + theFile, expect);
				} else {
					assertFalse("Expect to reject " + theFile, expect);
				}
			}
		}
	}

=======
>>>>>>> 468f6f96
	/*
	 * (non-Javadoc)
	 * 
	 * @see org.apache.jmeter.protocol.http.util.accesslog.Filter#reset()
	 */
	public void reset() {

	}
}<|MERGE_RESOLUTION|>--- conflicted
+++ resolved
@@ -21,10 +21,6 @@
 import java.io.Serializable;
 import java.util.ArrayList;
 
-<<<<<<< HEAD
-import org.apache.jmeter.junit.JMeterTestCase;
-=======
->>>>>>> 468f6f96
 import org.apache.jmeter.testelement.TestElement;
 import org.apache.jmeter.util.JMeterUtils;
 import org.apache.oro.text.MalformedCachePatternException;
@@ -417,147 +413,6 @@
 		}
 	}
 
-<<<<<<< HEAD
-	// ///////////////////// Start of Test Code //////////////////////
-
-	public static class Test extends JMeterTestCase {
-
-		private static final String TESTSTR = "/test/helloworld.html";
-
-		private static final String TESTSTROUT = "/test/helloworld.jsp";
-
-		private static class TestData {
-			private final String file;
-
-			private final boolean exclfile;
-
-			private final boolean inclfile;
-
-			private final boolean exclpatt;
-
-			private final boolean inclpatt;
-
-			TestData(String f, boolean exf, boolean inf, boolean exp, boolean inp) {
-				file = f;
-				exclfile = exf;
-				inclfile = inf;
-				exclpatt = exp;
-				inclpatt = inp;
-			}
-		}
-
-		private static final String[] INCL = { "hello.html", "index.html", "/index.jsp" };
-
-		private static final String[] PATTERNS = { "index", ".jtml" };
-
-		private static final TestData[] TESTDATA = {
-		// file exclf inclf exclp inclp
-				new TestData("/test/hello.jsp", true, false, true, false),
-				new TestData("/test/one/hello.html", false, true, true, false),
-				new TestData("hello.jsp", true, false, true, false),
-				new TestData("hello.htm", true, false, true, false),
-				new TestData("/test/open.jsp", true, false, true, false),
-				new TestData("/test/open.html", true, false, true, false),
-				new TestData("/index.jsp", false, true, false, true),
-				new TestData("/index.jhtml", true, false, false, true),
-				new TestData("newindex.jsp", true, false, false, true),
-				new TestData("oldindex.jsp", true, false, false, true),
-				new TestData("oldindex1.jsp", true, false, false, true),
-				new TestData("oldindex2.jsp", true, false, false, true),
-				new TestData("oldindex3.jsp", true, false, false, true),
-				new TestData("oldindex4.jsp", true, false, false, true),
-				new TestData("oldindex5.jsp", true, false, false, true),
-				new TestData("oldindex6.jsp", true, false, false, true),
-				new TestData("/test/index.htm", true, false, false, true) };
-
-		public void testConstruct() {
-			new LogFilter();
-		}
-
-		private LogFilter testf;
-
-		public void setUp() {
-			testf = new LogFilter();
-		}
-
-		public void testReplaceExtension() {
-			testf.setReplaceExtension("html", "jsp");
-			testf.isFiltered(TESTSTR,null);// set the required variables
-			assertEquals(TESTSTROUT, testf.filter(TESTSTR));
-		}
-
-		public void testExcludeFiles() {
-			testf.excludeFiles(INCL);
-			for (int idx = 0; idx < TESTDATA.length; idx++) {
-				TestData td = TESTDATA[idx];
-				String theFile = td.file;
-				boolean expect = td.exclfile;
-
-				testf.isFiltered(theFile,null);
-				String line = testf.filter(theFile);
-				if (line != null) {
-					assertTrue("Expect to accept " + theFile, expect);
-				} else {
-					assertFalse("Expect to reject " + theFile, expect);
-				}
-			}
-		}
-
-		public void testIncludeFiles() {
-			testf.includeFiles(INCL);
-			for (int idx = 0; idx < TESTDATA.length; idx++) {
-				TestData td = TESTDATA[idx];
-				String theFile = td.file;
-				boolean expect = td.inclfile;
-
-				testf.isFiltered(theFile,null);
-				String line = testf.filter(theFile);
-				if (line != null) {
-					assertTrue("Expect to accept " + theFile, expect);
-				} else {
-					assertFalse("Expect to reject " + theFile, expect);
-				}
-			}
-
-		}
-
-		public void testExcludePattern() {
-			testf.excludePattern(PATTERNS);
-			for (int idx = 0; idx < TESTDATA.length; idx++) {
-				TestData td = TESTDATA[idx];
-				String theFile = td.file;
-				boolean expect = td.exclpatt;
-
-				assertEquals(!expect, testf.isFiltered(theFile,null));
-				String line = testf.filter(theFile);
-				if (line != null) {
-					assertTrue("Expect to accept " + theFile, expect);
-				} else {
-					assertFalse("Expect to reject " + theFile, expect);
-				}
-			}
-		}
-
-		public void testIncludePattern() {
-			testf.includePattern(PATTERNS);
-			for (int idx = 0; idx < TESTDATA.length; idx++) {
-				TestData td = TESTDATA[idx];
-				String theFile = td.file;
-				boolean expect = td.inclpatt;
-
-				assertEquals(!expect, testf.isFiltered(theFile,null));
-				String line = testf.filter(theFile);
-				if (line != null) {
-					assertTrue("Expect to accept " + theFile, expect);
-				} else {
-					assertFalse("Expect to reject " + theFile, expect);
-				}
-			}
-		}
-	}
-
-=======
->>>>>>> 468f6f96
 	/*
 	 * (non-Javadoc)
 	 * 
